---
description: Project specification
globs:
alwaysApply: true
---

# Updated Plan & Tech Stack 

## User-Facing Patient Screen

* **Location-based search (clinics, pharmacies, pop-ups, telehealth)**
  * **Leaflet** (map UI + geolocation display)
  * **Mapbox** (travel time + routing directions to clinics)
  * **Supabase (Postgres + PostGIS)** for geospatial queries (KNN / ST_DWithin)
  * **Next.js (API routes on Vercel)** to fetch from your **own DB** (canonical source)
  * **Vercel Cron or Supabase pg_cron jobs + Scraper pipeline** (runs hourly → updates Supabase)
  * **Stagehand/Google Search fallback** if DB is stale or missing coverage
  * **Travel time integration**: combine **travel time** (Mapbox) with **current wait time** for routing decisions
  * **Wait time data**: fetch via **Solv API**, **Epic API**, or other integrations
  * **Closest ER fallback**: provide option to route directly to the nearest ER
  * **Search radius expansion**: if fewer than **5 clinics** are found in the initial radius, expand search until at least 5 clinics are returned

* **Offline caching (lists, contacts, directions)**
  * **Next.js** + PWA service worker for UI/data caching
  * **Supabase** with row versioning (`updated_at`) → delta syncs
  * **Vercel ISR** for asset refreshes in background

* **Request submission (service demand signals)**
  * **Next.js** form → **Supabase** (`patient_requests`) w/ **RLS**
  * **Supabase Realtime** → provider dashboards
  * **Gemini 2.5 Pro agents** optional triage/classifier (severity, urgency)

* **Telehealth fallback (low-acuity cases)**
  * If vitals/symptoms indicate **low acuity** and site supports video visits, show **“Start Telehealth Now”** when in-person queues spike
  * Integrate with **Solv/InQuicker virtual inventories** where available
  * **Prefer rural providers** when possible for telehealth visits
  * Allow patients to **book urgent care appointments** directly if needed

---

## Provider-Facing Screen

* **Post new pop-ups, mobile services, schedules**
  * **Next.js** CRUD UI (role-gated)
  * **Supabase** (`events`, `provider_availability`)
  * **Supabase Realtime** → broadcast new availability

* **Heatmaps of unmet requests (aggregated & anonymized)**
  * **Supabase** materialized views + PostGIS binning
  * **Leaflet** heatlayer for visualization
  * **Exa + Perplexity** enrichment → “signal overlays” (events, advisories)

* **Manage resources (hours, staffing, capacity)**
  * **Next.js** provider/admin UI
  * **Supabase** (`facilities`, `capacity_snapshots`) + RLS
  * **Realtime** → live updates to patients

---

## Smart Load-Balancing

* **Route patients to rural/local providers first**
  * **Gemini 2.5 Pro agents** run ranking policy (distance, fragility index, travel time, capacity)
  * **Supabase** stores weights (fragility, capacity)
  * **Next.js API routes** → expose ranked recommendations
  * Preference for **rural providers** when applicable (including telehealth)

* **Throttle urban clinics on spikes**
  * **Vercel Edge Middleware** → per-region rate-limiting of recs
  * **Gemini agents** adjust weights in response to live demand (Supabase counts)
  * **Supabase** surge states + feature flags

* **Balance telehealth vs in-person**
  * **Next.js** checks Network Information API (bandwidth, RTT)
  * **Gemini agents** choose modality (telehealth if long travel/low bandwidth)
  * **Supabase** tracks outcomes → feedback into weights

---

## Cross-Cutting

* **Auth & Roles**: Supabase Auth (patients/providers/admin); on /login, if you are not logged in you get pushed onto /login
* **Data Pipeline**: **Vercel Cron** (API route trigger) or **Supabase pg_cron** (DB-native) → Scraper jobs → Supabase ingestion → dedup/normalize
* **Knowledge/Search**: Stagehand + Google Search bootstrap; Exa/Perplexity enrichment (kept separate from DB)
* **APIs/Serverless**: Next.js Route Handlers on Vercel; Edge Middleware for geo/rate control
* **Realtime**: Supabase Realtime for dashboards & live map updates
* **Offline/PWA**: Service worker + Supabase delta syncs
* **Observability**: Vercel analytics, Supabase logs, decision traces
<<<<<<< HEAD
* **UI Polish**: ShadCN UI + Tailwind + Framer Motion for clean hackathon-ready look. Feel free to add more Shadcn components, even ones we don’t have in our current project. Every time you make a new page or component, see if there is a ShadCN component you want to add to the project
* **tRPC**: use tRPC for all API-related things. Wrap API calls, cron-triggered scrapers, and DB mutations in tRPC endpoints
=======
* **UI Polish**: ShadCN UI + Tailwind + Framer Motion for clean hackathon-ready look. Feel free to add more Shadcn components, even ones we don’t have in our current project
* **tRPC**: use tRPC for all API-related things. Wrap API calls, cron-triggered scrapers, and DB mutations in tRPC endpoints

---

## Flow

* **Emergency Safety**  
  * At all times, display a visible warning:  
    > *If this is a medical emergency, call 911 immediately.*  
  * Provide an **ER button**: if clicked, immediately show directions to the **closest ER** (via **Mapbox directions**).

* **Initial Patient Input**  
  * Begin by asking the user what they need or what their symptoms are.  
  * Prompt them through a series of questions to help determine **acuity** and severity.

* **Decision Pathway**  
  * Based on responses, determine if the patient should go to **ER, urgent care, or a pop-up clinic**.  
  * Confirm with the user before final recommendation.  
  * If applicable, provide option to start a **telehealth visit**.

* **Routing & Load Balancing**  
  * For in-person visits:  
    * Find the **shortest-time clinic** = travel time (**Mapbox**) + clinic wait time.  
    * Prefer **rural hospitals** when possible to aid load balancing.  
    * Expand search radius until at least **5 clinics** are found.  
  * For telehealth visits: prefer **rural providers** first when available.

* **Clinic Data Sourcing**  
  * Build list of clinics from **scraped + normalized database**.  
  * On each request, re-run scrape unless time + distance are close to a previous call.  
  * Scraped data saved to database for reuse.  
  * For rural areas, run daily scrape and **cache locally** for offline access.

* **User Presentation**  
  * Show all available options, ordered by **shortest-time first**, with calculated times displayed.  
  * If in-person chosen: provide directions via **Mapbox** to hospital.  
  * If telehealth or urgent care supports it: allow **appointment scheduling** to reduce wait time.

* **Other Features**  
  * In **settings**, patients can store insurance and plan details → system prefers **in-network providers**.  
  * In **settings**, patints can modify the search radius for clincs in their area
  * Patient can ask questions about the process at any time → conversational agent support.

---
>>>>>>> 5e72cccf
<|MERGE_RESOLUTION|>--- conflicted
+++ resolved
@@ -86,11 +86,7 @@
 * **Realtime**: Supabase Realtime for dashboards & live map updates
 * **Offline/PWA**: Service worker + Supabase delta syncs
 * **Observability**: Vercel analytics, Supabase logs, decision traces
-<<<<<<< HEAD
 * **UI Polish**: ShadCN UI + Tailwind + Framer Motion for clean hackathon-ready look. Feel free to add more Shadcn components, even ones we don’t have in our current project. Every time you make a new page or component, see if there is a ShadCN component you want to add to the project
-* **tRPC**: use tRPC for all API-related things. Wrap API calls, cron-triggered scrapers, and DB mutations in tRPC endpoints
-=======
-* **UI Polish**: ShadCN UI + Tailwind + Framer Motion for clean hackathon-ready look. Feel free to add more Shadcn components, even ones we don’t have in our current project
 * **tRPC**: use tRPC for all API-related things. Wrap API calls, cron-triggered scrapers, and DB mutations in tRPC endpoints
 
 ---
@@ -134,5 +130,4 @@
   * In **settings**, patints can modify the search radius for clincs in their area
   * Patient can ask questions about the process at any time → conversational agent support.
 
----
->>>>>>> 5e72cccf
+---